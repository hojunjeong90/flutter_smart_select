import 'package:flutter/foundation.dart';
import 'package:diacritic/diacritic.dart';

/// Choice option configuration
<<<<<<< HEAD
class SmartSelectOption<T> {
=======
class S2Option<T> {

>>>>>>> 9f69e2b6
  /// Value to return
  final T value;

  /// Represent as primary text
  final String title;

  /// Represent as secondary text
  final String subtitle;

  /// The option will grouped by this property value
  final String group;

  /// Whether the option is disabled or enabled
  final bool disabled;

  /// Whether the option is displayed or not
  final bool hidden;

  /// This prop is useful for choice builder
  final dynamic meta;

  /// Default constructor
  S2Option({
    @required this.value,
    @required this.title,
    this.subtitle,
    this.group,
    this.disabled = false,
    this.hidden = false,
    this.meta,
  }) : assert(disabled != null),
    assert(hidden != null);

  /// Helper to create option list from any list
  static List<S2Option<R>> listFrom<R, E>({
    @required List<E> source,
<<<<<<< HEAD
    @required _SmartSelectOptionProp<E, R> value,
    @required _SmartSelectOptionProp<E, String> title,
    _SmartSelectOptionProp<E, String> subtitle,
    _SmartSelectOptionProp<E, String> group,
    _SmartSelectOptionProp<E, bool> disabled,
    _SmartSelectOptionProp<E, bool> hidden,
    _SmartSelectOptionProp<E, dynamic> meta,
  }) =>
      source
          .asMap()
          .map((index, item) => MapEntry(
              index,
              SmartSelectOption<R>(
                value: value?.call(index, item),
                title: title?.call(index, item),
                subtitle: subtitle?.call(index, item),
                group: group?.call(index, item),
                disabled: disabled?.call(index, item),
                hidden: hidden?.call(index, item),
                meta: meta?.call(index, item),
              )))
          .values
          .toList()
          .cast<SmartSelectOption<R>>();
=======
    @required _S2OptionProp<E, R> value,
    @required _S2OptionProp<E, String> title,
    _S2OptionProp<E, String> subtitle,
    _S2OptionProp<E, String> group,
    _S2OptionProp<E, bool> disabled,
    _S2OptionProp<E, bool> hidden,
    _S2OptionProp<E, dynamic> meta,
  }) => source
      .asMap()
      .map((index, item) => MapEntry(index, S2Option<R>(
        value: value?.call(index, item),
        title: title?.call(index, item),
        subtitle: subtitle?.call(index, item),
        group: group?.call(index, item),
        disabled: disabled?.call(index, item) ?? false,
        hidden: hidden?.call(index, item) ?? false,
        meta: meta?.call(index, item),
      )))
      .values
      .toList();
>>>>>>> 9f69e2b6

  bool contains(String query) {
    return _testPropBy(title, query) ||
        _testPropBy(subtitle, query) ||
        _testPropBy(group, query);
  }

  bool _testPropBy(String prop, String query) {
    return prop != null
        ? removeDiacritics(prop)
            .toLowerCase()
            .contains(removeDiacritics(query).toLowerCase())
        : false;
  }

  @override
  bool operator ==(Object other) =>
    identical(this, other) ||
    other is S2Option &&
    runtimeType == other.runtimeType &&
    value == other.value;

  @override
  int get hashCode => value.hashCode;
}

typedef R _S2OptionProp<E, R>(int index, E item);<|MERGE_RESOLUTION|>--- conflicted
+++ resolved
@@ -1,13 +1,8 @@
+import 'dart:convert';
 import 'package:flutter/foundation.dart';
-import 'package:diacritic/diacritic.dart';
 
 /// Choice option configuration
-<<<<<<< HEAD
-class SmartSelectOption<T> {
-=======
 class S2Option<T> {
-
->>>>>>> 9f69e2b6
   /// Value to return
   final T value;
 
@@ -38,38 +33,12 @@
     this.disabled = false,
     this.hidden = false,
     this.meta,
-  }) : assert(disabled != null),
-    assert(hidden != null);
+  })  : assert(disabled != null),
+        assert(hidden != null);
 
   /// Helper to create option list from any list
   static List<S2Option<R>> listFrom<R, E>({
     @required List<E> source,
-<<<<<<< HEAD
-    @required _SmartSelectOptionProp<E, R> value,
-    @required _SmartSelectOptionProp<E, String> title,
-    _SmartSelectOptionProp<E, String> subtitle,
-    _SmartSelectOptionProp<E, String> group,
-    _SmartSelectOptionProp<E, bool> disabled,
-    _SmartSelectOptionProp<E, bool> hidden,
-    _SmartSelectOptionProp<E, dynamic> meta,
-  }) =>
-      source
-          .asMap()
-          .map((index, item) => MapEntry(
-              index,
-              SmartSelectOption<R>(
-                value: value?.call(index, item),
-                title: title?.call(index, item),
-                subtitle: subtitle?.call(index, item),
-                group: group?.call(index, item),
-                disabled: disabled?.call(index, item),
-                hidden: hidden?.call(index, item),
-                meta: meta?.call(index, item),
-              )))
-          .values
-          .toList()
-          .cast<SmartSelectOption<R>>();
-=======
     @required _S2OptionProp<E, R> value,
     @required _S2OptionProp<E, String> title,
     _S2OptionProp<E, String> subtitle,
@@ -77,20 +46,22 @@
     _S2OptionProp<E, bool> disabled,
     _S2OptionProp<E, bool> hidden,
     _S2OptionProp<E, dynamic> meta,
-  }) => source
-      .asMap()
-      .map((index, item) => MapEntry(index, S2Option<R>(
-        value: value?.call(index, item),
-        title: title?.call(index, item),
-        subtitle: subtitle?.call(index, item),
-        group: group?.call(index, item),
-        disabled: disabled?.call(index, item) ?? false,
-        hidden: hidden?.call(index, item) ?? false,
-        meta: meta?.call(index, item),
-      )))
-      .values
-      .toList();
->>>>>>> 9f69e2b6
+  }) =>
+      source
+          .asMap()
+          .map((index, item) => MapEntry(
+              index,
+              S2Option<R>(
+                value: value?.call(index, item),
+                title: title?.call(index, item),
+                subtitle: subtitle?.call(index, item),
+                group: group?.call(index, item),
+                disabled: disabled?.call(index, item) ?? false,
+                hidden: hidden?.call(index, item) ?? false,
+                meta: meta?.call(index, item),
+              )))
+          .values
+          .toList();
 
   bool contains(String query) {
     return _testPropBy(title, query) ||
@@ -100,18 +71,19 @@
 
   bool _testPropBy(String prop, String query) {
     return prop != null
-        ? removeDiacritics(prop)
+        ? Base64Codec()
+            .normalize(prop)
             .toLowerCase()
-            .contains(removeDiacritics(query).toLowerCase())
+            .contains(Base64Codec().normalize(query).toLowerCase())
         : false;
   }
 
   @override
   bool operator ==(Object other) =>
-    identical(this, other) ||
-    other is S2Option &&
-    runtimeType == other.runtimeType &&
-    value == other.value;
+      identical(this, other) ||
+      other is S2Option &&
+          runtimeType == other.runtimeType &&
+          value == other.value;
 
   @override
   int get hashCode => value.hashCode;
